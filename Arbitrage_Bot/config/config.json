--- conflicted
+++ resolved
@@ -1,21 +1,12 @@
 {
     "exchanges": {
         "bybit": {
-<<<<<<< HEAD
-            "api_key": "111111111111",
-            "api_secret": "1111111111111111111"
+            "api_key": "MRCvcVgynpuFY3HWvP",
+            "api_secret": "k3WKnSKEQs5a3mceSLOpdhVyLxVMuEodfqF2"
         },
         "bitstamp": {
-            "api_key": "1111111111111111111111",
-            "api_secret": "111111111111111111111"
-=======
-            "api_key": "111111111111111",
-            "api_secret": "111111111111"
-        },
-        "bitstamp": {
-            "api_key": "11111111111111111",
-            "api_secret": "1111111111111111"
->>>>>>> e4184cd2
+            "api_key": "vKOGmuHBD5bT4rFeblW1RZaqhSRluzoZ",
+            "api_secret": "J8mTCaPbcR3UEhutGlqEdPYZq0oZBYV0"
         }
     },
     "risk_management": {
